<<<<<<< HEAD
- output:
  - value:
      guard:
        pred: keys-all
        keys:
        - f880a433d6e2a13a32b6169030f56245efdd8c1b8a5027e9ce98a88e886bef27
      balance: 84
    key: miner
    table: coin_coin-table
  cmd: coinbase
- output:
  - value:
      executed: true
      pactId: 6Mt5TKmMVZHGhceUFarB6AUWOgZ5CSJSPUEwm-Z0tPY
      step: 0
      yield: null
      continuation:
        args:
        - sender00
        - miner
        - pred: keys-all
          keys:
          - f880a433d6e2a13a32b6169030f56245efdd8c1b8a5027e9ce98a88e886bef27
        - 1.0e-2
        def: coin.fund-tx
      stepCount: 2
    key: 6Mt5TKmMVZHGhceUFarB6AUWOgZ5CSJSPUEwm-Z0tPY
    table: SYS:Pacts
  - value:
      guard:
        pred: keys-all
        keys:
        - 368820f80c324bbc7c2b0610688a7da43e39f91d118732671cd9c7500ff43cca
      balance: 999.99
    key: sender00
    table: coin_coin-table
  - value:
      amount: 1000000
      data: Created account
      balance: 1000000
    key: Acct1
    table: test1_accounts
  - value:
      amount: 0
      data: Created account
      balance: 0
    key: Acct2
    table: test1_accounts
  - value:
      executed: true
      pactId: 6Mt5TKmMVZHGhceUFarB6AUWOgZ5CSJSPUEwm-Z0tPY
      step: 0
      yield: null
      continuation:
        args:
        - sender00
        - miner
        - pred: keys-all
          keys:
          - f880a433d6e2a13a32b6169030f56245efdd8c1b8a5027e9ce98a88e886bef27
        - 1.0e-2
        def: coin.fund-tx
      stepCount: 2
    key: 6Mt5TKmMVZHGhceUFarB6AUWOgZ5CSJSPUEwm-Z0tPY
    table: SYS:Pacts
  - value:
      guard:
        pred: keys-all
        keys:
        - 368820f80c324bbc7c2b0610688a7da43e39f91d118732671cd9c7500ff43cca
      balance: 999.99
    key: sender00
    table: coin_coin-table
  - value:
      amount: 1000000
      data: Created account
      balance: 1000000
    key: Acct1
    table: test1_accounts
  - value:
      amount: 0
      data: Created account
      balance: 0
    key: Acct2
    table: test1_accounts
  - value: null
    key: 6Mt5TKmMVZHGhceUFarB6AUWOgZ5CSJSPUEwm-Z0tPY
    table: SYS:Pacts
  - value:
      guard:
        pred: keys-all
        keys:
        - f880a433d6e2a13a32b6169030f56245efdd8c1b8a5027e9ce98a88e886bef27
      balance: 42.01
    key: miner
    table: coin_coin-table
=======
- output: rkmUe40rMobAfDX1lF5msjuwZbepYSNEVAxHHEZ9YDU
  cmd: coinbase
- output: EqO51lMtXCNmNuX4RQeCmmUTQsyvckdeRC6Co8LTgh8
>>>>>>> 9b0095cb
  cmd:
    tag: Code
    contents: (test1.create-global-accounts)<|MERGE_RESOLUTION|>--- conflicted
+++ resolved
@@ -1,105 +1,6 @@
-<<<<<<< HEAD
-- output:
-  - value:
-      guard:
-        pred: keys-all
-        keys:
-        - f880a433d6e2a13a32b6169030f56245efdd8c1b8a5027e9ce98a88e886bef27
-      balance: 84
-    key: miner
-    table: coin_coin-table
+- output: Bxr-JOBzKvaXtODcQB3OHfWsuVjgdos_9C4KWLpiKSo
   cmd: coinbase
-- output:
-  - value:
-      executed: true
-      pactId: 6Mt5TKmMVZHGhceUFarB6AUWOgZ5CSJSPUEwm-Z0tPY
-      step: 0
-      yield: null
-      continuation:
-        args:
-        - sender00
-        - miner
-        - pred: keys-all
-          keys:
-          - f880a433d6e2a13a32b6169030f56245efdd8c1b8a5027e9ce98a88e886bef27
-        - 1.0e-2
-        def: coin.fund-tx
-      stepCount: 2
-    key: 6Mt5TKmMVZHGhceUFarB6AUWOgZ5CSJSPUEwm-Z0tPY
-    table: SYS:Pacts
-  - value:
-      guard:
-        pred: keys-all
-        keys:
-        - 368820f80c324bbc7c2b0610688a7da43e39f91d118732671cd9c7500ff43cca
-      balance: 999.99
-    key: sender00
-    table: coin_coin-table
-  - value:
-      amount: 1000000
-      data: Created account
-      balance: 1000000
-    key: Acct1
-    table: test1_accounts
-  - value:
-      amount: 0
-      data: Created account
-      balance: 0
-    key: Acct2
-    table: test1_accounts
-  - value:
-      executed: true
-      pactId: 6Mt5TKmMVZHGhceUFarB6AUWOgZ5CSJSPUEwm-Z0tPY
-      step: 0
-      yield: null
-      continuation:
-        args:
-        - sender00
-        - miner
-        - pred: keys-all
-          keys:
-          - f880a433d6e2a13a32b6169030f56245efdd8c1b8a5027e9ce98a88e886bef27
-        - 1.0e-2
-        def: coin.fund-tx
-      stepCount: 2
-    key: 6Mt5TKmMVZHGhceUFarB6AUWOgZ5CSJSPUEwm-Z0tPY
-    table: SYS:Pacts
-  - value:
-      guard:
-        pred: keys-all
-        keys:
-        - 368820f80c324bbc7c2b0610688a7da43e39f91d118732671cd9c7500ff43cca
-      balance: 999.99
-    key: sender00
-    table: coin_coin-table
-  - value:
-      amount: 1000000
-      data: Created account
-      balance: 1000000
-    key: Acct1
-    table: test1_accounts
-  - value:
-      amount: 0
-      data: Created account
-      balance: 0
-    key: Acct2
-    table: test1_accounts
-  - value: null
-    key: 6Mt5TKmMVZHGhceUFarB6AUWOgZ5CSJSPUEwm-Z0tPY
-    table: SYS:Pacts
-  - value:
-      guard:
-        pred: keys-all
-        keys:
-        - f880a433d6e2a13a32b6169030f56245efdd8c1b8a5027e9ce98a88e886bef27
-      balance: 42.01
-    key: miner
-    table: coin_coin-table
-=======
-- output: rkmUe40rMobAfDX1lF5msjuwZbepYSNEVAxHHEZ9YDU
-  cmd: coinbase
-- output: EqO51lMtXCNmNuX4RQeCmmUTQsyvckdeRC6Co8LTgh8
->>>>>>> 9b0095cb
+- output: f2L1Cmb5oZUrNBBcbYBr9fIR3NErDUHIPqM5OohgFpU
   cmd:
     tag: Code
     contents: (test1.create-global-accounts)