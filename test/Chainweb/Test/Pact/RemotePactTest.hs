--- conflicted
+++ resolved
@@ -235,7 +235,6 @@
           assert' name value = assertEqual name (M.lookup  (FieldKey (toS name)) m) (Just value)
     expectedResult _ = assertFailure "Didn't get back an object map!"
 
-<<<<<<< HEAD
 localValidationTest :: IO (Time Integer) -> IO ChainwebNetwork -> TestTree
 localValidationTest iot nio = testCaseSteps "validate local metadata" $ \step -> do
     cenv <- fmap _getClientEnv nio
@@ -304,14 +303,12 @@
           isInfixOf e (show e')
       Right t -> assertFailure $ "Expected failure result but got: " <> show t
 
-=======
 pollingBadlistTest :: IO ChainwebNetwork -> TestTree
 pollingBadlistTest nio = testCase "/poll reports badlisted txs" $ do
     cenv <- fmap _getClientEnv nio
     let rks = RequestKeys $ NEL.fromList [pactDeadBeef]
     sid <- liftIO $ mkChainId v (0 :: Int)
     void $ polling sid cenv rks ExpectPactError
->>>>>>> 9a14bd3b
 
 
 sendValidationTest :: IO (Time Integer) -> IO ChainwebNetwork -> TestTree
@@ -335,16 +332,13 @@
             pactSendApiClient v cid0 batch3
 
         step "check insufficient gas"
-<<<<<<< HEAD
+
         batch4 <- testBatch' iot 10000 mv 10000000000 nid
         expectSendFailure "Sender account has insufficient gas" $ flip runClientM cenv $
-=======
-        batch4 <- testBatch' iot 10000 mv 10000000000
+
         expectSendFailure
           "(enforce (<= amount balance) \\\"...: Failure: Tx Failed: Insufficient funds\"" $
-          flip runClientM cenv $
->>>>>>> 9a14bd3b
-            pactSendApiClient v cid batch4
+          flip runClientM cenv $ pactSendApiClient v cid batch4
 
         step "check bad sender"
         batch5 <- mkBadGasTxBatch "(+ 1 2)" "invalid-sender" sender00KeyPair Nothing
