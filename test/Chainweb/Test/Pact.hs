--- conflicted
+++ resolved
@@ -46,11 +46,7 @@
 import qualified Data.Text as T
 
 import GHC.Word
-<<<<<<< HEAD
 import System.IO.Extra
-=======
-
->>>>>>> 42e49318
 import Test.Tasty
 import Test.Tasty.HUnit
 
