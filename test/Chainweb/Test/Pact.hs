{-# LANGUAGE OverloadedStrings #-}
{-# LANGUAGE RecordWildCards #-}

-- |
-- Module: Chainweb.Test.Pact
-- Copyright: Copyright © 2018 Kadena LLC.
-- License: See LICENSE file
-- Maintainer: Mark Nichols <mark@kadena.io>
-- Stability: experimental
--
-- Unit test for Pact execution in Chainweb

module Chainweb.Test.Pact where

import Chainweb.Pact.Backend.InMemoryCheckpointer
import Chainweb.Pact.Backend.SQLiteCheckpointer
import Chainweb.Pact.PactService
import Chainweb.Pact.Types

import qualified Pact.ApiReq as P
import qualified Pact.Gas as P
import qualified Pact.Interpreter as P
import qualified Pact.Types.Command as P
import qualified Pact.Types.Crypto as P
import qualified Pact.Types.Gas as P
import qualified Pact.Types.Logger as P
import qualified Pact.Types.RPC as P
import qualified Pact.Types.Server as P

import Control.Applicative
import Control.Monad
import Control.Monad.IO.Class
import Control.Monad.Trans.Reader
import Control.Monad.Trans.State
import Control.Monad.Zip

import Data.Aeson
import Data.ByteString (ByteString)
import Data.Default
import qualified Data.HashMap.Strict as HM
import Data.Maybe
import Data.Scientific
import Data.Text (Text)
import qualified Data.Text as T
import Data.Time.Clock

import GHC.Word
import System.IO.Extra
import Test.Tasty
import Test.Tasty.HUnit

tests :: TestTree
tests = testCase "Pact unit tests" pactExecTests

pactExecTests :: IO ()
pactExecTests = do
    let loggers = P.neverLog
    let logger = P.newLogger loggers $ P.LogName "PactService"
    pactCfg <- setupConfig $ testPactFilesDir ++ "pact.yaml"
    let cmdConfig = toCommandConfig pactCfg
    let gasLimit = fromMaybe 0 (P._ccGasLimit cmdConfig)
    let gasRate = fromMaybe 0 (P._ccGasRate cmdConfig)
    let gasEnv = P.GasEnv (fromIntegral gasLimit) 0.0
                          (P.constGasModel (fromIntegral gasRate))
    (checkpointEnv, theState) <-
        case P._ccSqlite cmdConfig of
            Nothing -> do
                env <- P.mkPureEnv loggers
                liftA2 (,) (initInMemoryCheckpointEnv cmdConfig logger gasEnv)
                    (mkPureState env cmdConfig)
            Just sqlc -> do
                env <- P.mkSQLiteEnv logger False sqlc loggers
                liftA2 (,) (initSQLiteCheckpointEnv cmdConfig logger gasEnv)
                    (mkSQLiteState env cmdConfig)
    void $ runStateT (runReaderT execTests checkpointEnv) theState

execTests :: PactT ()
execTests = do
    let theData = object ["test-admin-keyset" .= fmap P._kpPublic testKeyPairs]
    -- create test nonce values of form <current-time>:0, <current-time>:1, etc.
    prefix <- liftIO (( ++ ":") . show <$> getCurrentTime)
    let intSeq = [0, 1 ..] :: [Word64]
    let nonces = fmap (T.pack . (prefix ++) . show) intSeq
    cmdStrs <- liftIO $ mapM (getPactCode . _trCmd) testPactRequests
    let trans = zipWith3 (mkPactTransaction testKeyPairs theData)
                         nonces intSeq cmdStrs
<<<<<<< HEAD
    (outputs, _) <- execTransactions trans
=======
    outputs <- fst <$> execTransactions trans
>>>>>>> 5fca5af4
    let testResponses = zipWith TestResponse testPactRequests outputs
    liftIO $ checkResponses testResponses

getPactCode :: TestSource -> IO String
getPactCode (Code str) = return str
getPactCode (File filePath) = readFile' $ testPactFilesDir ++ filePath

mkPactTransaction
  :: [P.KeyPair]
  -> Value
  -> T.Text
  -> Word64
  -> String
  -> Transaction
mkPactTransaction keyPair theData nonce txId theCode =
    let pubMeta = def :: P.PublicMeta
        cmd = P.mkCommand
              (map (\P.KeyPair {..} -> (P.ED25519, _kpSecret, _kpPublic)) keyPair)
              pubMeta
              nonce
              (P.Exec (P.ExecMsg (T.pack theCode) theData))
    in Transaction {_tTxId = txId, _tCmd = cmd}

testKeyPairs :: [P.KeyPair]
testKeyPairs =
    let mPair = mzip (P.importPrivate testPrivateBs) (P.importPublic testPublicBs)
        mKeyPair = fmap
                   (\(sec, pub) -> P.KeyPair {_kpSecret = sec, _kpPublic = pub})
                   mPair
    in maybeToList mKeyPair

checkResponses :: [TestResponse] -> IO ()
checkResponses responses = do
    forM_ responses (\resp -> do
        let evalFn = _trEval $ _trRequest resp
        evalFn resp )

testPrivateBs :: ByteString
testPrivateBs = "53108fc90b19a24aa7724184e6b9c6c1d3247765be4535906342bd5f8138f7d2"

testPublicBs :: ByteString
testPublicBs = "201a45a367e5ebc8ca5bba94602419749f452a85b7e9144f29a99f3f906c0dbc"

checkSuccessOnly :: TestResponse -> Assertion
checkSuccessOnly resp = do
    case P._crResult $ _getCommandResult $ _trOutput resp of
        (Object o) -> HM.lookup "status" o @?= Just "success"
        _ -> assertFailure "Status returned does not equal \"success\""

checkScientific :: Scientific -> TestResponse -> Assertion
checkScientific sci resp = do
    let resultValue = P._crResult $ _getCommandResult $ _trOutput resp
    parseScientific resultValue @?= Just sci

parseScientific :: Value -> Maybe Scientific
parseScientific (Object o) =
  case HM.lookup "data" o of
    Nothing -> Nothing
    Just (Number sci) -> Just sci
    Just _ -> Nothing
parseScientific _ = Nothing

ignoreTextMatch :: T.Text -> TestResponse -> Assertion
ignoreTextMatch _r _tr = True @?= True

fullTextMatch :: T.Text -> TestResponse -> Assertion
fullTextMatch matchText resp = do
    let resultValue = P._crResult $ _getCommandResult $ _trOutput resp
    parseText resultValue @?= Just matchText

parseText :: Value -> Maybe Text
parseText (Object o) =
  case HM.lookup "data" o of
    Nothing -> Nothing
    Just (String t) -> Just t
    Just _ -> Nothing
parseText _ = Nothing

fileCompareTxLogs :: FilePath -> TestResponse -> Assertion
fileCompareTxLogs fp resp = do
    contents <- readFile' $ testPactFilesDir ++ fp
    let txLogsStr = unlines $ fmap show $ _getTxLogs $ _trOutput resp
    txLogsStr @?= contents

----------------------------------------------------------------------------------------------------
-- Pact test datatypes
----------------------------------------------------------------------------------------------------
data TestRequest = TestRequest
    { _trCmd :: TestSource
    , _trEval :: TestResponse -> Assertion
    , _trDisplayStr :: String
    }

data TestSource = File FilePath | Code String
  deriving Show

data TestResponse = TestResponse
    { _trRequest :: TestRequest
    , _trOutput :: TransactionOutput
    }

instance Show TestRequest where
    show tr = "cmd: " ++ show (_trCmd tr) ++ "\nDisplay string: "
              ++ show (_trDisplayStr tr)

instance Show TestResponse where
    show tr =
        let tOutput = _trOutput tr
            cmdResultStr = show $ P._crResult $ _getCommandResult tOutput
            txLogsStr = unlines $ fmap show (_getTxLogs tOutput)
        in "\n\nCommandResult: " ++ cmdResultStr ++ "\n\n"
           ++ "TxLogs: " ++ txLogsStr

----------------------------------------------------------------------------------------------------
-- Pact test sample data
----------------------------------------------------------------------------------------------------
testPactFilesDir :: String
testPactFilesDir = "test/config/"

testPactRequests :: [TestRequest]
testPactRequests = [testReq1, testReq2, testReq3, testReq4, testReq5]

testReq1 :: TestRequest
testReq1 = TestRequest
    { _trCmd = Code "(+ 1 1)"
    , _trEval = checkScientific (scientific 2 0)
    , _trDisplayStr = "Executes 1 + 1 in Pact and returns 2.0" }

testReq2 :: TestRequest
testReq2 = TestRequest
    { _trCmd = File "test1.pact"
    , _trEval = checkSuccessOnly
    , _trDisplayStr = "Loads a pact module" }

testReq3 :: TestRequest
testReq3 = TestRequest
    { _trCmd = Code "(create-table test1.accounts)"
    , _trEval = fileCompareTxLogs "create-table-expected.txt"
    , _trDisplayStr = "Creates tables" }

testReq4 :: TestRequest
testReq4 = TestRequest
    { _trCmd = Code "(test1.create-global-accounts)"
    , _trEval = fileCompareTxLogs "create-accounts-expected.txt"
    , _trDisplayStr = "Creates two accounts" }

testReq5 :: TestRequest
testReq5 = TestRequest
    { _trCmd = Code "(test1.transfer \"Acct1\" \"Acct2\" 1.00)"
    , _trEval = fileCompareTxLogs "transfer-accounts-expected.txt"
    , _trDisplayStr = "Transfers from one account to another" }<|MERGE_RESOLUTION|>--- conflicted
+++ resolved
@@ -84,11 +84,7 @@
     cmdStrs <- liftIO $ mapM (getPactCode . _trCmd) testPactRequests
     let trans = zipWith3 (mkPactTransaction testKeyPairs theData)
                          nonces intSeq cmdStrs
-<<<<<<< HEAD
-    (outputs, _) <- execTransactions trans
-=======
     outputs <- fst <$> execTransactions trans
->>>>>>> 5fca5af4
     let testResponses = zipWith TestResponse testPactRequests outputs
     liftIO $ checkResponses testResponses
 
