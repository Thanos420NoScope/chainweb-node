<<<<<<< HEAD
{-# LANGUAGE DerivingStrategies #-}
{-# LANGUAGE FlexibleContexts #-}
{-# LANGUAGE MultiWayIf #-}
{-# LANGUAGE ScopedTypeVariables #-}
{-# LANGUAGE TypeFamilies #-}
=======
-- due to module import cycle-breaking with pact: pact wants a BlockHeaderDB,
-- but the TreeDB instance wants to know about genesis blocks, which requires
-- validation, which requires pact
-- {-# OPTIONS_GHC -fno-warn-orphans #-}
>>>>>>> 19bbd2a6

-- |
-- Module: Chainweb.BlockHeaderDB
-- Copyright: Copyright © 2018 Kadena LLC.
-- License: MIT
-- Maintainer: Lars Kuhtz <lars@kadena.io>
-- Stability: experimental
--
-- TODO
--
module Chainweb.BlockHeaderDB
(
-- * Chain Database Handle
  Configuration(..)
, BlockHeaderDb
, initBlockHeaderDb
, closeBlockHeaderDb
, withBlockHeaderDb

-- * insertion
-- , insertBlockHeaderDb

-- * internal
, seekTreeDb
) where

-- internal imports

import Chainweb.BlockHeaderDB.Internal<|MERGE_RESOLUTION|>--- conflicted
+++ resolved
@@ -1,16 +1,3 @@
-<<<<<<< HEAD
-{-# LANGUAGE DerivingStrategies #-}
-{-# LANGUAGE FlexibleContexts #-}
-{-# LANGUAGE MultiWayIf #-}
-{-# LANGUAGE ScopedTypeVariables #-}
-{-# LANGUAGE TypeFamilies #-}
-=======
--- due to module import cycle-breaking with pact: pact wants a BlockHeaderDB,
--- but the TreeDB instance wants to know about genesis blocks, which requires
--- validation, which requires pact
--- {-# OPTIONS_GHC -fno-warn-orphans #-}
->>>>>>> 19bbd2a6
-
 -- |
 -- Module: Chainweb.BlockHeaderDB
 -- Copyright: Copyright © 2018 Kadena LLC.
