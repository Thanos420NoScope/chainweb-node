--- conflicted
+++ resolved
@@ -2,7 +2,6 @@
 {-# LANGUAGE LambdaCase #-}
 {-# LANGUAGE NamedFieldPuns #-}
 {-# LANGUAGE OverloadedStrings #-}
-{-# LANGUAGE QuasiQuotes #-}
 {-# LANGUAGE RecordWildCards #-}
 {-# LANGUAGE ScopedTypeVariables #-}
 -- |
@@ -42,15 +41,11 @@
 import Data.Bifunctor (first, second)
 import Data.ByteString (ByteString)
 import Data.ByteString.Lazy (toStrict)
-<<<<<<< HEAD
 import Data.Foldable (toList)
 import Data.Either
 import Data.Maybe
 import Data.Text (Text)
-import qualified Data.Text.IO as T (readFile)
-=======
 import Data.Default (def)
->>>>>>> 3e2580a8
 import qualified Data.Sequence as Seq
 import Data.Text.Encoding (encodeUtf8)
 import Data.String.Conv (toS)
@@ -226,7 +221,7 @@
     in PayloadWithOutputs
         { _payloadWithOutputsTransactions = newSeq
         , _payloadWithOutputsPayloadHash =  _blockPayloadPayloadHash bPayload
-        , _payloadWithOutputsTransactionsHash =  _blockPayloadTransactionsHash bPayload -- :: !BlockTransactionsHash
+        , _payloadWithOutputsTransactionsHash =  _blockPayloadTransactionsHash bPayload
         , _payloadWithOutputsOutputsHash =  _blockPayloadOutputsHash bPayload
         }
 
@@ -234,7 +229,7 @@
 toValidateBlockResults ts bHeader =
     let oldSeq = Seq.fromList $ V.toList $ _transactionPairs ts
         trans = fst <$> oldSeq
-        transOuts = toOutputBytes . snd <$> oldSeq -- :: Seq.TransactionOutput
+        transOuts = toOutputBytes . snd <$> oldSeq
 
         blockTrans = snd $ newBlockTransactions trans
         blockOuts = snd $ newBlockOutputs transOuts
@@ -405,7 +400,6 @@
 pactFilesDir :: String
 pactFilesDir = "test/config/"
 
-<<<<<<< HEAD
 transactionsFromPayload :: PayloadData -> IO (Vector ChainwebTransaction)
 transactionsFromPayload plData = do
     let transSeq = _payloadDataTransactions plData
@@ -418,29 +412,4 @@
     return $ V.fromList theRights
   where
     toCWTransaction bs = codecDecode chainwebPayloadCodec bs
-----------------------------------------------------------------------------------------------------
-
-coinContract :: IO (P.ExecMsg P.ParsedCode)
-coinContract = buildExecParsedCode Nothing =<< T.readFile "pact/coin-contract/coin.pact"
-
-createSender :: IO (P.ExecMsg P.ParsedCode)
-createSender = buildExecParsedCode senderData
-  [text|
-    (coin.coinbase 'sender0 (read-keyset 'sender-keyset) 1000.0)
-    |]
-  where
-    senderData = Just $ A.object [ ("sender-keyset" :: Text) A..= keyset0 ]
-
-    keyset0 :: [Text]
-    keyset0 = ["ba54b224d1924dd98403f5c751abdd10de6cd81b0121800bf7bdbdcfaec7388d"]
-=======
-----------------------------------------------------------------------------------------------------
--- TODO: * Replace these placeholders with the real API functions: How to I get the transactions
---         for validation from the header?
---       * Remove the MempoolAccess param
-----------------------------------------------------------------------------------------------------
-transactionsFromHeader :: MemPoolAccess -> BlockHeader -> IO (Vector ChainwebTransaction)
-transactionsFromHeader memPoolAccess bHeader =
-    memPoolAccess (_blockHeight bHeader) (_blockParent bHeader)
-----------------------------------------------------------------------------------------------------
->>>>>>> 3e2580a8
+----------------------------------------------------------------------------------------------------