{-# LANGUAGE DataKinds #-}
{-# LANGUAGE FlexibleInstances #-}
{-# LANGUAGE MultiParamTypeClasses #-}
{-# LANGUAGE OverloadedStrings #-}
{-# LANGUAGE RankNTypes #-}
{-# LANGUAGE ScopedTypeVariables #-}
{-# LANGUAGE TypeOperators #-}

-- |
-- Module: Chainweb.Pact.Service.PactInProcApi
-- Copyright: Copyright © 2018 Kadena LLC.
-- License: See LICENSE file
-- Maintainer: Mark Nichols <mark@kadena.io>
-- Stability: experimental
--
-- Pact execution (in-process) API for Chainweb

module Chainweb.Pact.Service.PactInProcApi
    ( withPactService
    , withPactService'
    , newBlock
    , validateBlock
    ) where

import Control.Concurrent.Async
import Control.Concurrent.MVar.Strict
import Control.Concurrent.STM.TQueue
import Control.Monad.STM

import qualified Network.Wai.Handler.Warp as Warp

import Chainweb.BlockHeader
import qualified Chainweb.Pact.PactService as PS
import Chainweb.Pact.Service.Http.PactApi
import Chainweb.Pact.Service.PactQueue
import Chainweb.Pact.Service.Types
import Chainweb.Pact.Types
import Chainweb.Payload

-- | Initialization for Pact (in process) Api
withPactService :: (TQueue RequestMsg -> IO a) -> IO a
withPactService action = withPactService' tempMemPoolAccess action -- TODO: replace with real mempool

-- | Alternate Initialization for Pact (in process) Api, used only in tests to provide memPool
--   with test transactions
withPactService' :: MemPoolAccess -> (TQueue RequestMsg -> IO a) -> IO a
withPactService' memPoolAccess action = do
    reqQ <- atomically (newTQueue :: STM (TQueue RequestMsg))
    a <- async (PS.initPactService reqQ memPoolAccess)
    link a
    initWebService reqQ (return ()) -- web service for 'local' requests not yet implemented
    r <- action reqQ
    closeQueue reqQ
    return r

initWebService :: TQueue RequestMsg -> IO a -> IO a
initWebService reqQ action = do
    (_port, socket) <- Warp.openFreePort
    withPactServiceApp (Left socket) "127.0.0.1" reqQ action

newBlock :: BlockHeader -> TQueue RequestMsg -> IO (MVar (BlockTransactions, BlockPayloadHash))
newBlock bHeader reqQ = do
    resultVar <- newEmptyMVar :: IO (MVar (BlockTransactions, BlockPayloadHash))
<<<<<<< HEAD
    let msg = NewBlockReq
=======
    let msg = NewBlockMsg NewBlockReq
>>>>>>> 707d0900
          { _newBlockHeader = bHeader
          , _newResultVar = resultVar }
    addRequest reqQ msg
    return resultVar

validateBlock :: BlockHeader -> TQueue RequestMsg -> IO (MVar (BlockTransactions, BlockOutputs))
validateBlock bHeader reqQ = do
    resultVar <- newEmptyMVar :: IO (MVar (BlockTransactions, BlockOutputs))
<<<<<<< HEAD
    let msg = ValidateBlockReq
=======
    let msg = ValidateBlockMsg ValidateBlockReq
>>>>>>> 707d0900
          { _valBlockHeader = bHeader
          , _valResultVar = resultVar}
    addRequest reqQ msg
    return resultVar

closeQueue :: TQueue RequestMsg -> IO ()
closeQueue = sendCloseMsg

-- TODO: replace reference to this with actual mempool and delete this
tempMemPoolAccess :: BlockHeight -> IO [PactTransaction]
tempMemPoolAccess _ = error "PactApi - MemPool access not implemented yet"<|MERGE_RESOLUTION|>--- conflicted
+++ resolved
@@ -61,11 +61,7 @@
 newBlock :: BlockHeader -> TQueue RequestMsg -> IO (MVar (BlockTransactions, BlockPayloadHash))
 newBlock bHeader reqQ = do
     resultVar <- newEmptyMVar :: IO (MVar (BlockTransactions, BlockPayloadHash))
-<<<<<<< HEAD
-    let msg = NewBlockReq
-=======
     let msg = NewBlockMsg NewBlockReq
->>>>>>> 707d0900
           { _newBlockHeader = bHeader
           , _newResultVar = resultVar }
     addRequest reqQ msg
@@ -74,11 +70,7 @@
 validateBlock :: BlockHeader -> TQueue RequestMsg -> IO (MVar (BlockTransactions, BlockOutputs))
 validateBlock bHeader reqQ = do
     resultVar <- newEmptyMVar :: IO (MVar (BlockTransactions, BlockOutputs))
-<<<<<<< HEAD
-    let msg = ValidateBlockReq
-=======
     let msg = ValidateBlockMsg ValidateBlockReq
->>>>>>> 707d0900
           { _valBlockHeader = bHeader
           , _valResultVar = resultVar}
     addRequest reqQ msg
