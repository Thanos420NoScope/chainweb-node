--- conflicted
+++ resolved
@@ -4,22 +4,19 @@
 -- License: See LICENSE file
 -- Maintainer: Emmanuel Denloye-Ito <emmanuel@kadena.io>
 -- Stability: experimental
-
 -- Pact SQLite checkpoint module for Chainweb
-
 module Chainweb.Pact.Backend.SQLiteCheckpointer where
 
+import qualified Chainweb.BlockHeader as C
 import Chainweb.Pact.Types
-import qualified Chainweb.BlockHeader as C
+import qualified Pact.Types.Logger as P
 import qualified Pact.Types.Runtime as P
 import qualified Pact.Types.Server as P
-import qualified Pact.Types.Logger as P
 
-import Data.IORef
 import qualified Data.HashMap.Strict as HMS -- as per Greg's suggestion
 import Data.HashMap.Strict (HashMap)
+import Data.IORef
 
-<<<<<<< HEAD
 initSQLiteCheckpointEnv = undefined
 
 -- initSQLiteCheckpointEnv :: P.CommandConfig ->  P.Logger -> P.GasEnv -> IO CheckpointEnv'
@@ -36,11 +33,11 @@
 --          , _cpeLogger = logger
 --          , _cpeGasEnv = gasEnv
 --          })
+restore = undefined
 
-restore = undefined
 prepare = undefined
+
 save = undefined
-
 -- restore ::
 --      C.BlockHeight
 --   -> P.Hash
@@ -48,7 +45,6 @@
 --   -> IORef (HashMap (C.BlockHeight, P.Hash) FilePath)
 --   -> IO ()
 -- restore _height _hash _cdata _store = undefined
-
 -- prepare ::
 --      C.BlockHeight
 --   -> P.Hash
@@ -57,7 +53,6 @@
 --   -> IORef (HashMap (C.BlockHeight, P.Hash) FilePath)
 --   -> IO (Either String (HashMap (C.BlockHeight, P.Hash) FilePath))
 -- prepare _height _hash _opmode _cdata _store = undefined
-
 -- save ::
 --      C.BlockHeight
 --   -> P.Hash
@@ -65,46 +60,4 @@
 --   -> CheckpointData
 --   -> IORef (HashMap (C.BlockHeight, P.Hash) FilePath)
 --   -> IO ()
--- save _height _hash _opmode _cdata _store = undefined
-=======
-initSQLiteCheckpointEnv :: P.CommandConfig ->  P.Logger -> P.GasEnv -> IO CheckpointEnv'
-initSQLiteCheckpointEnv cmdConfig logger gasEnv = do
-  theStore <- newIORef HMS.empty
-  return $
-    CheckpointEnv'
-      CheckpointEnv
-         { _cpeCheckpointer =
-             Checkpointer
-               {_cRestore = restore, _cPrepare = prepare, _cSave = save}
-         , _cpeCommandConfig = cmdConfig
-         , _cpeCheckpointStore = theStore
-         , _cpeLogger = logger
-         , _cpeGasEnv = gasEnv
-         }
-
-restore ::
-     C.BlockHeight
-  -> P.Hash
-  -> CheckpointData
-  -> IORef (HashMap (C.BlockHeight, P.Hash) FilePath)
-  -> IO ()
-restore _height _hash _cdata _store = undefined
-
-prepare ::
-     C.BlockHeight
-  -> P.Hash
-  -> OpMode
-  -> CheckpointData
-  -> IORef (HashMap (C.BlockHeight, P.Hash) FilePath)
-  -> IO (Either String (HashMap (C.BlockHeight, P.Hash) FilePath))
-prepare _height _hash _opmode _cdata _store = undefined
-
-save ::
-     C.BlockHeight
-  -> P.Hash
-  -> OpMode
-  -> CheckpointData
-  -> IORef (HashMap (C.BlockHeight, P.Hash) FilePath)
-  -> IO ()
-save _height _hash _opmode _cdata _store = undefined
->>>>>>> b395cda1
+-- save _height _hash _opmode _cdata _store = undefined