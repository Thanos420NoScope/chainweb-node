--- conflicted
+++ resolved
@@ -23,12 +23,9 @@
 import Control.Monad.Trans.Except
 import Data.Aeson
 import Data.Bifunctor
-<<<<<<< HEAD
 import Data.Map (Map)
-=======
 import Data.Decimal
 import Data.String
->>>>>>> 9ee7a94c
 import Data.Proxy (Proxy(..))
 import Data.Tuple.Strict (T2(..))
 import Data.Word (Word64)
@@ -46,15 +43,12 @@
 
 import Pact.Types.ChainMeta (PublicMeta(..))
 import Pact.Types.Command
-<<<<<<< HEAD
 import Pact.Types.Hash
 import Pact.Types.Runtime (TxId(..), TxLog(..))
-=======
 import Pact.Types.RPC
 import Pact.Types.PactValue (PactValue(..))
 import Pact.Types.Pretty (renderCompactText)
 import Pact.Types.Exp (Literal(..))
->>>>>>> 9ee7a94c
 
 import Rosetta
 
@@ -200,7 +194,7 @@
 newtype GasPaymentLogs = GasPaymentLogs (T2 TxId [TxLog Value])
 
 data RosettaOperationStatus =
-    Success
+    OperationSuccess
   | LockedInPact -- TODO: Think about.
   | UnlockedReverted -- TODO: Think about in case of rollback (same chain pacts)?
   | UnlockedTransfer -- TOOD: pacts finished, cross-chain?
